# NullOrigin - AI World & Lore Generator

An advanced AI-powered tool that generates rich, immersive fictional worlds and lore using Chain of Thought reasoning. Built with Node.js and modern AI technologies, this application helps writers, game developers, and worldbuilders create cohesive and detailed fantasy or sci-fi settings through structured AI prompting.

## Features

- **Chain of Thought Prompting**: Breaks down world-building into logical steps for coherent output
- **Modular Architecture**: Easy to extend with new generators and templates
- **Structured JSON Output**: Consistent format for easy integration with games or other applications
- **Customizable Generation**: Control over biome, culture, tone, and other world parameters
- **RESTful API**: Simple endpoints for easy integration with other tools
- **TypeScript Support**: Full type safety and modern JavaScript features
- **Comprehensive Logging**: Built-in logging with different log levels and file rotation
- **Input Validation**: Robust validation for all API endpoints
- **Error Handling**: Graceful error handling and reporting
- **Environment Configuration**: Easy configuration through environment variables

## Tech Stack

### Core Technologies
- **Node.js**: Backend runtime for building fast, modular APIs
- **Express.js**: Lightweight framework for routing and handling HTTP requests
- **Gemini**: Gemini models
<<<<<<< HEAD
- **Axios**: For making HTTP requests to Gemini's local REST API
=======
- **Axios**: For making HTTP requests to Ollama's local REST API
>>>>>>> 8f9ce471
- **dotenv**: For managing environment variables securely

### Development Tools
- **Package Manager**: npm
- **Build Tool**: TypeScript Compiler (tsc)
- **Linting**: ESLint with TypeScript support
- **Code Formatting**: Prettier
- **Testing**: Jest with Supertest
- **Logging**: Winston with daily rotation
- **API Testing**: Postman/Insomnia (recommended)

### Architecture
- **Design Pattern**: MVC (Model-View-Controller)
- **API Style**: RESTful
- **Error Handling**: Custom middleware with proper HTTP status codes
- **Validation**: express-validator
- **Security**: Helmet, CORS, rate limiting

## Getting Started

### Prerequisites
    
- Node.js 18+ and npm
- An OpenAI API key (or other LLM provider)

### Installation

1. Clone the repository:
   ```bash
   git clone https://github.com/yourusername/ai-world-lore-generator.git
   cd ai-world-lore-generator
   ```

2. Install dependencies:
   ```bash
   npm install
   ```

3. Create a `.env` file in the root directory and add your API key:
   ```env
   # Server Configuration
   PORT=3000
   NODE_ENV=development
   
   # OpenAI Configuration
   OPENAI_API_KEY=your_openai_api_key_here
   OPENAI_MODEL=gpt-4
   
   # Application Settings
   LOG_LEVEL=debug
   MAX_REQUEST_SIZE=10mb
   
   # CORS Configuration
   CORS_ORIGIN=*
   CORS_METHODS=GET,POST,PUT,DELETE,OPTIONS
   
   # Rate Limiting
   RATE_LIMIT_WINDOW_MS=900000  # 15 minutes
   RATE_LIMIT_MAX=100  # 100 requests per window
   ```

### Running the Application

```bash
# Start the development server with hot-reload
npm run dev

# Build for production
npm run build

# Start production server
npm start

# Run tests
npm test

# Lint code
npm run lint

# Format code
npm run format
```

## Project Structure

```
├── src/
│   ├── config/         # Configuration files and environment setup
│   ├── controllers/    # Request handlers
│   ├── middlewares/    # Express middlewares
│   ├── models/         # Data models and schemas (future database models)
│   ├── prompts/        # AI prompt templates
│   ├── routes/         # API route definitions
│   ├── services/       # Business logic and AI services
│   ├── types/          # TypeScript type definitions
│   ├── utils/          # Helper functions and utilities
│   ├── app.ts          # Express app setup and middleware
│   └── server.ts       # Server initialization and error handling
├── tests/              # Test files
├── .env.example        # Example environment variables
├── package.json
└── tsconfig.json
```

## API Endpoints

### World Generation
- `POST /api/v1/worlds` - Generate a new world
  - Body: `{ "biome": "fantasy", "culture": "nordic", "tone": "epic", ... }`
- `GET /api/v1/worlds/:id` - Get a specific world by ID
- `PATCH /api/v1/worlds/:id` - Update a world
- `DELETE /api/v1/worlds/:id` - Delete a world
- `GET /api/v1/worlds` - Get all worlds (with optional filtering)

### Lore Generation
- `POST /api/v1/lore/generate` - Generate lore for a world
- `GET /api/v1/lore/world/:worldId` - Get all lore for a specific world

## How It Works

1. **Input Processing**: The system takes user inputs (biome, culture, tone, etc.)
2. **Chain of Thought Prompting**: These inputs are processed through a structured Chain of Thought prompt
3. **AI Generation**: The AI generates world details step by step
4. **Structured Output**: The output is formatted as JSON for easy integration
5. **Optional Storage**: Worlds and lore can be stored for future reference

## Development

### Available Scripts

- `npm run dev` - Start development server with hot-reload
- `npm run build` - Build the application
- `npm start` - Start production server
- `npm test` - Run tests
- `npm run format` - Format code with Prettier

### Environment Variables

See `.env.example` for all available environment variables and their descriptions.

### Contributing(Github commiting)

1. Fork the repository
2. Create your feature branch (`git checkout -b feature/amazing-feature`)
3. Commit your changes (`git commit -m 'Add some amazing feature'`)
4. Push to the branch (`git push origin feature/amazing-feature`)
5. Open a Pull Request
<|MERGE_RESOLUTION|>--- conflicted
+++ resolved
@@ -20,12 +20,10 @@
 ### Core Technologies
 - **Node.js**: Backend runtime for building fast, modular APIs
 - **Express.js**: Lightweight framework for routing and handling HTTP requests
-- **Gemini**: Gemini models
-<<<<<<< HEAD
+- **Gemini**: Gemini model
+-  CoT
 - **Axios**: For making HTTP requests to Gemini's local REST API
-=======
 - **Axios**: For making HTTP requests to Ollama's local REST API
->>>>>>> 8f9ce471
 - **dotenv**: For managing environment variables securely
 
 ### Development Tools
